--- conflicted
+++ resolved
@@ -84,7 +84,6 @@
 	localUpdates = "update"
 )
 
-<<<<<<< HEAD
 // Journal event types.
 const (
 	evtTypeMpoolAdd = iota
@@ -103,7 +102,8 @@
 	types.Message
 
 	CID cid.Cid
-=======
+}
+
 // this is *temporary* mutilation until we have implemented uncapped miner penalties -- it will go
 // away in the next fork.
 var strictBaseFeeValidation = false
@@ -114,7 +114,6 @@
 	if RepublishInterval < minInterval {
 		RepublishInterval = minInterval
 	}
->>>>>>> 3a34856d
 }
 
 type MessagePool struct {
