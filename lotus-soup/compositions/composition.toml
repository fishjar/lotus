[metadata]
  name = "lotus-soup"
  author = ""

[global]
  plan = "lotus-soup"
  case = "deals-e2e"
  total_instances = 6
  builder = "docker:go"
  runner = "local:docker"

[global.build_config]
  enable_go_build_cache = true

<<<<<<< HEAD
[global.run_config]
  exposed_ports = ["6060", "1234", "2345"]
=======
[global.build]
  selectors = ["testground"]
>>>>>>> 459cd657

[global.run.test_params]
  clients = "3"
  miners = "2"
  genesis_timestamp_offset = "100000"
  balance = "2000000000"
  sectors = "10"
  random_beacon_type = "mock"

[[groups]]
  id = "bootstrapper"
  [groups.instances]
    count = 1
    percentage = 0.0
  [groups.run]
    [groups.run.test_params]
      role = "bootstrapper"

[[groups]]
  id = "miners"
  [groups.instances]
    count = 2
    percentage = 0.0
  [groups.run]
    [groups.run.test_params]
      role = "miner"

[[groups]]
  id = "clients"
  [groups.instances]
    count = 3
    percentage = 0.0
  [groups.run]
    [groups.run.test_params]
      role = "client"<|MERGE_RESOLUTION|>--- conflicted
+++ resolved
@@ -12,13 +12,11 @@
 [global.build_config]
   enable_go_build_cache = true
 
-<<<<<<< HEAD
 [global.run_config]
   exposed_ports = ["6060", "1234", "2345"]
-=======
+
 [global.build]
   selectors = ["testground"]
->>>>>>> 459cd657
 
 [global.run.test_params]
   clients = "3"
